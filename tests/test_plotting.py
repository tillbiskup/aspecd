"""Tests for plotting."""
import warnings

import matplotlib.collections
import matplotlib.figure
import matplotlib.axes
import matplotlib.legend
import matplotlib.pyplot as plt
import numpy as np
import os
import unittest

import aspecd.exceptions
from aspecd import plotting, utils, dataset


class TestPlotter(unittest.TestCase):
    def setUp(self):
        self.plotter = plotting.Plotter()
        self.filename = 'Testfile.png'

    def tearDown(self):
        if os.path.isfile(self.filename):
            os.remove(self.filename)
        if self.plotter.fig:
            plt.close(self.plotter.fig)

    def test_instantiate_class(self):
        pass

    def test_has_plot_method(self):
        self.assertTrue(hasattr(self.plotter, 'plot'))
        self.assertTrue(callable(self.plotter.plot))

    def test_name_property_equals_full_class_name(self):
        full_class_name = utils.full_class_name(self.plotter)
        self.assertEqual(self.plotter.name, full_class_name)

    def test_has_parameters_property(self):
        self.assertTrue(hasattr(self.plotter, 'parameters'))

    def test_parameters_property_is_dict(self):
        self.assertTrue(isinstance(self.plotter.parameters, dict))

    def test_has_properties_property(self):
        self.assertTrue(hasattr(self.plotter, 'properties'))

    def test_has_description_property(self):
        self.assertTrue(hasattr(self.plotter, 'description'))

    def test_description_property_is_string(self):
        self.assertTrue(isinstance(self.plotter.description, str))

    def test_has_figure_property(self):
        self.assertTrue(hasattr(self.plotter, 'figure'))

    def test_has_fig_property(self):
        self.assertTrue(hasattr(self.plotter, 'fig'))

    def test_fig_property_and_figure_property_are_identical(self):
        self.assertTrue(self.plotter.figure is self.plotter.fig)

    def test_has_axes_property(self):
        self.assertTrue(hasattr(self.plotter, 'axes'))

    def test_has_ax_property(self):
        self.assertTrue(hasattr(self.plotter, 'axes'))

    def test_ax_property_and_axes_property_are_identical(self):
        self.assertTrue(self.plotter.axes is self.plotter.ax)

    def test_has_filename_property(self):
        self.assertTrue(hasattr(self.plotter, 'filename'))

    def test_has_caption_property(self):
        self.assertTrue(hasattr(self.plotter, 'caption'))

    def test_has_style_property(self):
        self.assertTrue(hasattr(self.plotter, 'style'))

    def test_has_save_method(self):
        self.assertTrue(hasattr(self.plotter, 'save'))
        self.assertTrue(callable(self.plotter.save))

    def test_plot_sets_figure_property(self):
        self.plotter.plot()
        self.assertTrue(isinstance(self.plotter.figure,
                                   matplotlib.figure.Figure))
        plt.close(self.plotter.figure)

    def test_plot_sets_fig_property(self):
        self.plotter.plot()
        self.assertTrue(isinstance(self.plotter.fig, matplotlib.figure.Figure))
        plt.close(self.plotter.fig)

    def test_plot_sets_axes_property(self):
        self.plotter.plot()
        self.assertTrue(isinstance(self.plotter.axes, matplotlib.axes.Axes))
        plt.close(self.plotter.figure)

    def test_plot_sets_ax_property(self):
        self.plotter.plot()
        self.assertTrue(isinstance(self.plotter.ax, matplotlib.axes.Axes))
        plt.close(self.plotter.figure)

    def test_plot_sets_no_new_figure_property_if_existing(self):
        fig, ax = plt.subplots()
        self.plotter.figure = fig
        self.plotter.axes = ax
        self.plotter.plot()
        self.assertIs(fig, self.plotter.figure)

    def test_plot_sets_no_new_axes_property_if_existing(self):
        fig, ax = plt.subplots()
        self.plotter.figure = fig
        self.plotter.axes = ax
        self.plotter.plot()
        self.assertIs(ax, self.plotter.axes)

    def test_save_without_saver_raises(self):
        with self.assertRaises(aspecd.exceptions.MissingSaverError):
            self.plotter.save()

    def test_save_returns_saver(self):
        saver = plotting.Saver()
        saver.filename = self.filename
        self.plotter.plot()
        returned_saver = self.plotter.save(saver)
        self.assertTrue(isinstance(returned_saver, plotting.Saver))

    def test_save_sets_plot_in_saver(self):
        saver = plotting.Saver()
        saver.filename = self.filename
        self.plotter.plot()
        returned_saver = self.plotter.save(saver)
        self.assertEqual(returned_saver.plotter, self.plotter)

    def test_save_sets_filename(self):
        saver = plotting.Saver()
        saver.filename = self.filename
        self.plotter.plot()
        self.plotter.save(saver)
        self.assertEqual(self.filename, self.plotter.filename)

    def test_plot_applies_properties(self):
        self.plotter.properties.figure.dpi = 300.0
        self.plotter.plot()
        self.assertEqual(self.plotter.properties.figure.dpi,
                         self.plotter.figure.dpi)

    def test_plot_with_unknown_style_raises(self):
        self.plotter.style = 'foo'
        with self.assertRaises(aspecd.exceptions.StyleNotFoundError):
            self.plotter.plot()

    def test_plot_adds_zero_lines(self):
        self.plotter.parameters['show_zero_lines'] = True
        self.plotter.plot()
        self.assertEqual(2, len(self.plotter.ax.get_lines()))

    def test_plot_without_zero_lines_does_not_add_zero_lines(self):
        self.plotter.parameters['show_zero_lines'] = False
        self.plotter.plot()
        self.assertEqual(0, len(self.plotter.ax.get_lines()))

    def test_plot_applies_properties_to_zero_lines(self):
        self.plotter.parameters['show_zero_lines'] = True
        self.plotter.properties.zero_lines.color = '#999'
        self.plotter.plot()
        self.assertEqual(self.plotter.properties.zero_lines.color,
                         self.plotter.ax.get_lines()[0]._color)


class TestSinglePlotter(unittest.TestCase):
    def setUp(self):
        self.plotter = plotting.SinglePlotter()

    def tearDown(self):
        if self.plotter.fig:
            plt.close(self.plotter.fig)

    def test_instantiate_class(self):
        pass

    def test_has_drawing_property(self):
        self.assertTrue(hasattr(self.plotter, 'drawing'))

    def test_plot_without_dataset_raises(self):
        with self.assertRaises(aspecd.exceptions.MissingDatasetError):
            self.plotter.plot()

    def test_plot_with_preset_dataset(self):
        self.plotter.dataset = dataset.Dataset()
        self.plotter.plot()

    def test_plot_from_dataset_sets_dataset(self):
        test_dataset = dataset.Dataset()
        plotter = test_dataset.plot(self.plotter)
        self.assertTrue(isinstance(plotter.dataset, dataset.Dataset))

    def test_plot_with_dataset(self):
        test_dataset = dataset.Dataset()
        self.plotter.plot(dataset=test_dataset)
        self.assertGreater(len(test_dataset.representations), 0)

    def test_plot_with_dataset_sets_axes_labels(self):
        test_dataset = dataset.Dataset()
        test_dataset.data.axes[0].quantity = 'foo'
        test_dataset.data.axes[0].unit = 'bar'
        test_dataset.data.axes[1].quantity = 'foo'
        test_dataset.data.axes[1].unit = 'bar'
        xlabel = '$' + test_dataset.data.axes[0].quantity + '$' + ' / ' + \
                 test_dataset.data.axes[0].unit
        ylabel = '$' + test_dataset.data.axes[1].quantity + '$' + ' / ' + \
                 test_dataset.data.axes[1].unit
        plotter = test_dataset.plot(self.plotter)
        self.assertEqual(xlabel, plotter.axes.get_xlabel())
        self.assertEqual(ylabel, plotter.axes.get_ylabel())

    def test_plot_returns_dataset(self):
        test_dataset = self.plotter.plot(dataset=dataset.Dataset())
        self.assertTrue(isinstance(test_dataset, dataset.Dataset))

    def test_plot_checks_applicability(self):
        class MyPlotter(aspecd.plotting.SinglePlotter):

            @staticmethod
            def applicable(dataset):
                return False

        dataset = aspecd.dataset.Dataset()
        plotter = MyPlotter()
        with self.assertRaises(aspecd.exceptions.NotApplicableToDatasetError):
            dataset.plot(plotter)

    def test_plot_check_applicability_prints_helpful_message(self):
        class MyPlotter(aspecd.plotting.SinglePlotter):

            @staticmethod
            def applicable(dataset):
                return False

        dataset = aspecd.dataset.Dataset()
        dataset.id = "foo"
        plotter = MyPlotter()
        message = "MyPlotter not applicable to dataset with id foo"
        with self.assertRaisesRegex(
                aspecd.exceptions.NotApplicableToDatasetError, message):
            dataset.plot(plotter)


class TestSinglePlotter1D(unittest.TestCase):
    def setUp(self):
        self.plotter = plotting.SinglePlotter1D()

    def tearDown(self):
        if self.plotter.fig:
            plt.close(self.plotter.fig)

    def test_instantiate_class(self):
        pass

    def test_has_type_property(self):
        self.assertTrue(hasattr(self.plotter, 'type'))

    def test_set_type(self):
        plot_type = 'scatter'
        self.plotter.type = plot_type
        self.assertEqual(self.plotter.type, plot_type)

    def test_setting_wrong_type_raises(self):
        with self.assertRaises(TypeError):
            self.plotter.type = 'foo'

    def test_plot_sets_drawing(self):
        self.plotter.plot(dataset=dataset.Dataset())
        self.assertTrue(self.plotter.drawing)

    def test_plot_with_2D_data_raises(self):
        dataset_ = dataset.Dataset()
        dataset_.data.data = np.random.rand(3, 2)
        with self.assertRaises(
                aspecd.exceptions.NotApplicableToDatasetError):
            self.plotter.plot(dataset_)

    def test_set_line_colour_from_dict(self):
        line_colour = '#cccccc'
        properties = {'drawing': {'color': line_colour}}
        self.plotter.properties.from_dict(properties)
        self.assertEqual(line_colour, self.plotter.properties.drawing.color)

    def test_plot_sets_correct_line_color(self):
        color = '#cccccc'
        dict_ = {'drawing': {'color': color}}
        self.plotter.properties.from_dict(dict_)
        self.plotter.plot(dataset=dataset.Dataset())
        self.assertEqual(color, self.plotter.drawing.get_color())

    def test_plot_sets_axes_xlabel(self):
        label = 'foo bar'
        dict_ = {'axes': {'xlabel': label}}
        self.plotter.properties.from_dict(dict_)
        self.plotter.plot(dataset=dataset.Dataset())
        self.assertEqual(label, self.plotter.axes.get_xlabel())

    def test_plot_adds_no_x_zero_line_if_out_of_range(self):
        self.plotter.parameters['show_zero_lines'] = True
        dataset_ = aspecd.dataset.CalculatedDataset()
        dataset_.data.data = np.random.random([10])+5
        plotter = dataset_.plot(self.plotter)
        self.assertEqual([0., 0.], plotter.ax.get_lines()[1].get_xdata())

    def test_plot_adds_no_y_zero_line_if_out_of_range(self):
        self.plotter.parameters['show_zero_lines'] = True
        dataset_ = aspecd.dataset.CalculatedDataset()
        dataset_.data.data = np.random.random([10])-0.5
        dataset_.data.axes[0].values = np.linspace(4, 5, 10)
        plotter = dataset_.plot(self.plotter)
        self.assertEqual([0., 0.], plotter.ax.get_lines()[1].get_ydata())

    def test_plot_with_show_legend_sets_legend_label(self):
        dataset_ = aspecd.dataset.CalculatedDataset()
        dataset_.data.data = np.random.random([10])-0.5
        dataset_.data.axes[0].values = np.linspace(4, 5, 10)
        dataset_.label = 'foo'
        self.plotter.parameters['show_legend'] = True
        plotter = dataset_.plot(self.plotter)
        self.assertEqual(dataset_.label,
                         plotter.legend.get_texts()[0].get_text())

    def test_axes_tight_x_sets_xlim_to_data_limits(self):
        dataset_ = aspecd.dataset.CalculatedDataset()
        dataset_.data.data = np.random.random([100])
        dataset_.data.axes[0].values = np.linspace(np.pi, 2*np.pi, 100)
        self.plotter.parameters['tight'] = 'x'
        plotter = dataset_.plot(self.plotter)
        self.assertEqual(dataset_.data.axes[0].values[0],
                         plotter.axes.get_xlim()[0])

    def test_axes_tight_y_sets_xlim_to_data_limits(self):
        dataset_ = aspecd.dataset.CalculatedDataset()
        dataset_.data.data = np.random.random([100])
        dataset_.data.axes[0].values = np.linspace(np.pi, 2*np.pi, 100)
        self.plotter.parameters['tight'] = 'y'
        plotter = dataset_.plot(self.plotter)
        self.assertEqual(dataset_.data.data.min(),
                         plotter.axes.get_ylim()[0])

    def test_axes_tight_both_sets_xlim_and_ylim_to_data_limits(self):
        dataset_ = aspecd.dataset.CalculatedDataset()
        dataset_.data.data = np.random.random([100])
        dataset_.data.axes[0].values = np.linspace(np.pi, 2*np.pi, 100)
        self.plotter.parameters['tight'] = 'both'
        plotter = dataset_.plot(self.plotter)
        self.assertEqual(dataset_.data.axes[0].values[0],
                         plotter.axes.get_xlim()[0])
        self.assertEqual(dataset_.data.data.min(),
                         plotter.axes.get_ylim()[0])


class TestSinglePlotter2D(unittest.TestCase):
    def setUp(self):
        self.plotter = plotting.SinglePlotter2D()

    def tearDown(self):
        if self.plotter.fig:
            plt.close(self.plotter.fig)

    def test_instantiate_class(self):
        pass

    def test_plot_with_1D_dataset_raises(self):
        dataset_ = aspecd.dataset.CalculatedDataset()
        dataset_.data.data = np.random.random([5])
        with self.assertRaises(
                aspecd.exceptions.NotApplicableToDatasetError):
            dataset_.plot(self.plotter)

    def test_has_type_property(self):
        self.assertTrue(hasattr(self.plotter, 'type'))

    def test_set_type(self):
        plot_type = 'contour'
        self.plotter.type = plot_type
        self.assertEqual(self.plotter.type, plot_type)

    def test_setting_wrong_type_raises(self):
        with self.assertRaises(TypeError):
            self.plotter.type = 'foo'

    def test_plot_sets_drawing(self):
        dataset_ = dataset.Dataset()
        dataset_.data.data = np.random.rand(3, 2)
        self.plotter.plot(dataset=dataset_)
        self.assertTrue(self.plotter.drawing)

    def test_plot_with_dataset_sets_axes_labels(self):
        test_dataset = dataset.Dataset()
        test_dataset.data.data = np.random.random([5, 5])
        test_dataset.data.axes[0].quantity = 'zero'
        test_dataset.data.axes[0].unit = 'foo'
        test_dataset.data.axes[1].quantity = 'one'
        test_dataset.data.axes[1].unit = 'bar'
        xlabel = '$' + test_dataset.data.axes[0].quantity + '$' + ' / ' + \
                 test_dataset.data.axes[0].unit
        ylabel = '$' + test_dataset.data.axes[1].quantity + '$' + ' / ' + \
                 test_dataset.data.axes[1].unit
        plotter = test_dataset.plot(self.plotter)
        self.assertEqual(xlabel, plotter.axes.get_xlabel())
        self.assertEqual(ylabel, plotter.axes.get_ylabel())

    def test_plot_with_dataset_sets_axes_limits(self):
        test_dataset = dataset.Dataset()
        test_dataset.data.data = np.random.random([5, 5])
        test_dataset.data.axes[0].quantity = 'zero'
        test_dataset.data.axes[0].unit = 'foo'
        test_dataset.data.axes[0].values = np.linspace(5, 10, 5)
        test_dataset.data.axes[1].quantity = 'one'
        test_dataset.data.axes[1].unit = 'bar'
        test_dataset.data.axes[1].values = np.linspace(50, 100, 5)
        xlimits = tuple(test_dataset.data.axes[0].values[[0, -1]])
        ylimits = tuple(test_dataset.data.axes[1].values[[0, -1]])
        plotter = test_dataset.plot(self.plotter)
        self.assertEqual(xlimits, plotter.axes.get_xlim())
        self.assertEqual(ylimits, plotter.axes.get_ylim())

    def test_plot_contour(self):
        self.plotter.type = 'contour'
        test_dataset = dataset.Dataset()
        test_dataset.data.data = np.random.random([5, 5])
        test_dataset.plot(self.plotter)

    def test_plot_with_switched_axes(self):
        test_dataset = dataset.Dataset()
        test_dataset.data.data = np.random.random([5, 5])
        test_dataset.data.axes[0].quantity = 'zero'
        test_dataset.data.axes[0].unit = 'foo'
        test_dataset.data.axes[0].values = np.linspace(5, 10, 5)
        test_dataset.data.axes[1].quantity = 'one'
        test_dataset.data.axes[1].unit = 'bar'
        test_dataset.data.axes[1].values = np.linspace(50, 100, 5)
        xlimits = tuple(test_dataset.data.axes[1].values[[0, -1]])
        ylimits = tuple(test_dataset.data.axes[0].values[[0, -1]])
        self.plotter.parameters['switch_axes'] = True
        plotter = test_dataset.plot(self.plotter)
        self.assertEqual(xlimits, plotter.axes.get_xlim())
        self.assertEqual(ylimits, plotter.axes.get_ylim())

    def test_plot_contour_with_levels(self):
        self.plotter.type = 'contour'
        self.plotter.parameters['levels'] = 40
        test_dataset = dataset.Dataset()
        test_dataset.data.data = np.random.random([5, 5])
        plotter = test_dataset.plot(self.plotter)
        self.assertGreaterEqual(len(plotter.drawing.levels),
                                self.plotter.parameters['levels'] - 5)

    def test_set_cmap_from_dict(self):
        cmap = 'RdGy'
        properties = {'drawing': {'cmap': cmap}}
        self.plotter.properties.from_dict(properties)
        self.assertEqual(cmap, self.plotter.properties.drawing.cmap)

    def test_plot_sets_correct_cmap(self):
        cmap = 'RdGy'
        dict_ = {'drawing': {'cmap': cmap}}
        self.plotter.properties.from_dict(dict_)
        test_dataset = dataset.Dataset()
        test_dataset.data.data = np.random.random([5, 5])
        self.plotter.plot(dataset=test_dataset)
        self.assertEqual(cmap, self.plotter.drawing.cmap.name)

    def test_plot_imshow_with_levels_ignores_levels(self):
        self.plotter.parameters['levels'] = 40
        test_dataset = dataset.Dataset()
        test_dataset.data.data = np.random.random([5, 5])
        test_dataset.plot(self.plotter)

    def test_plot_imshow_sets_aspect_to_auto(self):
        test_dataset = dataset.Dataset()
        test_dataset.data.data = np.random.random([5, 5])
<<<<<<< HEAD
        plotter = test_dataset.plot(self.plotter)
        self.assertEqual('auto', self.plotter.ax._aspect)

=======
        test_dataset.plot(self.plotter)
        self.assertEqual('auto', self.plotter.ax._aspect)

    def test_show_contour_lines_plots_contour_lines_in_contourf(self):
        self.plotter.type = 'contourf'
        self.plotter.parameters['show_contour_lines'] = True
        test_dataset = dataset.Dataset()
        test_dataset.data.data = np.random.random([5, 5])
        plotter = test_dataset.plot(self.plotter)
        line_collection = [isinstance(x, matplotlib.collections.LineCollection)
                           for x in plotter.ax.get_children()]
        self.assertTrue(any(line_collection))

    def test_contour_plot_sets_correct_linewidths(self):
        self.plotter.type = 'contour'
        dict_ = {'drawing': {'linewidths': 2}}
        self.plotter.properties.from_dict(dict_)
        test_dataset = dataset.Dataset()
        test_dataset.data.data = np.random.random([5, 5])
        plotter = test_dataset.plot(self.plotter)
        line_collection = [
            x for x in plotter.ax.get_children()
            if isinstance(x, matplotlib.collections.LineCollection)
        ]
        self.assertEqual(dict_['drawing']['linewidths'],
                         line_collection[0].get_linewidths()[0])

    def test_contour_plot_sets_correct_linestyles(self):
        self.plotter.type = 'contour'
        dict_ = {'drawing': {'linestyles': ':', 'linewidths': 1}}
        self.plotter.properties.from_dict(dict_)
        test_dataset = dataset.Dataset()
        test_dataset.data.data = np.random.random([5, 5])
        plotter = test_dataset.plot(self.plotter)
        line_collection = [
            x for x in plotter.ax.get_children()
            if isinstance(x, matplotlib.collections.LineCollection)
        ]
        # linestyle ':' => (0.0, [1.0, 1.65]) for linewidth = 1
        self.assertEqual((0.0, [1.0, 1.65]),
                         line_collection[0].get_linestyles()[0])

    def test_contour_plot_sets_correct_colors(self):
        self.plotter.type = 'contour'
        dict_ = {'drawing': {'colors': 'k'}}
        self.plotter.properties.from_dict(dict_)
        test_dataset = dataset.Dataset()
        test_dataset.data.data = np.random.random([5, 5])
        plotter = test_dataset.plot(self.plotter)
        line_collection = [
            x for x in plotter.ax.get_children()
            if isinstance(x, matplotlib.collections.LineCollection)
        ]
        self.assertListEqual([0., 0., 0., 1.],
                             list(line_collection[0].get_colors()[0]))

    def test_contourf_plot_with_contour_lines_sets_correct_linewidths(self):
        self.plotter.type = 'contourf'
        self.plotter.parameters['show_contour_lines'] = True
        dict_ = {'drawing': {'linewidths': 2}}
        self.plotter.properties.from_dict(dict_)
        test_dataset = dataset.Dataset()
        test_dataset.data.data = np.random.random([5, 5])
        plotter = test_dataset.plot(self.plotter)
        line_collection = [
            x for x in plotter.ax.get_children()
            if isinstance(x, matplotlib.collections.LineCollection)
        ]
        self.assertEqual(dict_['drawing']['linewidths'],
                         line_collection[0].get_linewidths()[0])

    def test_contourf_plot_with_contour_lines_sets_correct_linestyles(self):
        self.plotter.type = 'contourf'
        self.plotter.parameters['show_contour_lines'] = True
        dict_ = {'drawing': {'linestyles': ':', 'linewidths': 1}}
        self.plotter.properties.from_dict(dict_)
        test_dataset = dataset.Dataset()
        test_dataset.data.data = np.random.random([5, 5])
        plotter = test_dataset.plot(self.plotter)
        line_collection = [
            x for x in plotter.ax.get_children()
            if isinstance(x, matplotlib.collections.LineCollection)
        ]
        # linestyle ':' => (0.0, [1.0, 1.65]) for linewidth = 1
        self.assertEqual((0.0, [1.0, 1.65]),
                         line_collection[0].get_linestyles()[0])

    def test_contourf_plot_with_contour_lines_sets_correct_colors(self):
        self.plotter.type = 'contourf'
        self.plotter.parameters['show_contour_lines'] = True
        dict_ = {'drawing': {'colors': 'k'}}
        self.plotter.properties.from_dict(dict_)
        test_dataset = dataset.Dataset()
        test_dataset.data.data = np.random.random([5, 5])
        plotter = test_dataset.plot(self.plotter)
        line_collection = [
            x for x in plotter.ax.get_children()
            if isinstance(x, matplotlib.collections.LineCollection)
        ]
        self.assertListEqual([0., 0., 0., 1.],
                             list(line_collection[0].get_colors()[0]))

>>>>>>> 9ad4be0f

class TestSinglePlotter2DStacked(unittest.TestCase):
    def setUp(self):
        self.plotter = plotting.SinglePlotter2DStacked()
        self.filename = 'foo.pdf'

    def tearDown(self):
        if self.plotter.fig:
            plt.close(self.plotter.fig)
        if os.path.exists(self.filename):
            os.remove(self.filename)

    def test_instantiate_class(self):
        pass

    def test_class_has_sensible_description(self):
        self.assertIn('stack', self.plotter.description)

    def test_plot_with_1D_dataset_raises(self):
        dataset_ = aspecd.dataset.CalculatedDataset()
        dataset_.data.data = np.random.random([5])
        with self.assertRaises(
                aspecd.exceptions.NotApplicableToDatasetError):
            dataset_.plot(self.plotter)

    def test_parameters_have_stacking_dimension_key(self):
        self.assertIn('stacking_dimension', self.plotter.parameters)

    def test_plot_consists_of_correct_number_of_lines(self):
        dataset_ = aspecd.dataset.CalculatedDataset()
        dataset_.data.data = np.random.random([5, 10]) - 0.5
        plotter = dataset_.plot(self.plotter)
        self.assertGreaterEqual(10, len(plotter.axes.get_lines()))

    def test_plot_along_zero_dim_consists_of_correct_number_of_lines(self):
        self.plotter.parameters['stacking_dimension'] = 0
        dataset_ = aspecd.dataset.CalculatedDataset()
        dataset_.data.data = np.random.random([5, 10]) - 0.5
        plotter = dataset_.plot(self.plotter)
        self.assertGreaterEqual(5, len(plotter.axes.get_lines()))

    def test_plot_stacks_plots(self):
        dataset_ = aspecd.dataset.CalculatedDataset()
        dataset_.data.data = np.random.random([5, 10]) - 0.5
        plotter = dataset_.plot(self.plotter)
        self.assertGreater(max(plotter.axes.get_lines()[5].get_ydata()),
                           max(plotter.axes.get_lines()[0].get_ydata())*3)

    def test_plot_along_zero_dim_stacks_plots(self):
        self.plotter.parameters['stacking_dimension'] = 0
        dataset_ = aspecd.dataset.CalculatedDataset()
        dataset_.data.data = np.random.random([5, 10]) - 0.5
        plotter = dataset_.plot(self.plotter)
        self.assertGreater(max(plotter.axes.get_lines()[4].get_ydata()),
                           max(plotter.axes.get_lines()[0].get_ydata())*3)

    def test_plot_along_zero_dim_sets_correct_axes_labels(self):
        self.plotter.parameters['stacking_dimension'] = 0
        test_dataset = aspecd.dataset.CalculatedDataset()
        test_dataset.data.data = np.random.random([5, 10]) - 0.5
        test_dataset.data.axes[0].quantity = 'zero'
        test_dataset.data.axes[0].unit = 'foo'
        test_dataset.data.axes[1].quantity = 'one'
        test_dataset.data.axes[1].unit = 'bar'
        plotter = test_dataset.plot(self.plotter)
        self.assertIn(test_dataset.data.axes[1].unit,
                      plotter.axes.get_xlabel())

    def test_plot_sets_correct_axes_limits(self):
        test_dataset = aspecd.dataset.CalculatedDataset()
        test_dataset.data.data = np.random.random([5, 10]) - 0.5
        test_dataset.data.axes[0].quantity = 'zero'
        test_dataset.data.axes[0].unit = 'foo'
        test_dataset.data.axes[0].values = np.linspace(5, 10, 5)
        test_dataset.data.axes[1].quantity = 'one'
        test_dataset.data.axes[1].unit = 'bar'
        test_dataset.data.axes[1].values = np.linspace(50, 100, 10)
        plotter = test_dataset.plot(self.plotter)
        xlimits = tuple(test_dataset.data.axes[0].values[[0, -1]])
        self.assertLessEqual(plotter.axes.get_xlim()[0], xlimits[0])
        self.assertGreaterEqual(plotter.axes.get_xlim()[1], xlimits[1])

    def test_plot_along_zero_dim_sets_correct_axes_limits(self):
        self.plotter.parameters['stacking_dimension'] = 0
        test_dataset = aspecd.dataset.CalculatedDataset()
        test_dataset.data.data = np.random.random([5, 10]) - 0.5
        test_dataset.data.axes[0].quantity = 'zero'
        test_dataset.data.axes[0].unit = 'foo'
        test_dataset.data.axes[0].values = np.linspace(5, 10, 5)
        test_dataset.data.axes[1].quantity = 'one'
        test_dataset.data.axes[1].unit = 'bar'
        test_dataset.data.axes[1].values = np.linspace(50, 100, 10)
        plotter = test_dataset.plot(self.plotter)
        xlimits = tuple(test_dataset.data.axes[1].values[[0, -1]])
        self.assertLessEqual(plotter.axes.get_xlim()[0], xlimits[0])
        self.assertGreaterEqual(plotter.axes.get_xlim()[1], xlimits[1])

    def test_plot_with_offset_stacks_plots_accordingly(self):
        self.plotter.parameters['offset'] = 2
        dataset_ = aspecd.dataset.CalculatedDataset()
        dataset_.data.data = np.random.random([5, 10]) - 0.5
        plotter = dataset_.plot(self.plotter)
        self.assertGreater(max(plotter.axes.get_lines()[5].get_ydata()),
                           max(plotter.axes.get_lines()[0].get_ydata())*10)

    def test_plot_sets_drawings(self):
        dataset_ = aspecd.dataset.CalculatedDataset()
        dataset_.data.data = np.random.random([5, 10]) - 0.5
        dataset_.plot(self.plotter)
        self.assertEqual(10, len(self.plotter.drawing))

    def test_plot_applies_drawing_properties_to_all_drawings(self):
        self.plotter.properties.drawing.color = '#aaccee'
        dataset_ = aspecd.dataset.CalculatedDataset()
        dataset_.data.data = np.random.random([5, 10]) - 0.5
        plotter = dataset_.plot(self.plotter)
        self.assertEqual(self.plotter.properties.drawing.color,
                         plotter.axes.get_lines()[0]._color)
        self.assertEqual(self.plotter.properties.drawing.color,
                         plotter.axes.get_lines()[4]._color)

    def test_set_color_from_dict(self):
        color = '#aaccee'
        properties = {'drawing': {'color': color}}
        self.plotter.properties.from_dict(properties)
        self.assertEqual(color, self.plotter.properties.drawing.color)

    def test_save_plot_with_set_color_does_not_raise(self):
        self.plotter.properties.drawing.color = '#aaccee'
        dataset_ = aspecd.dataset.CalculatedDataset()
        dataset_.data.data = np.random.random([5, 10]) - 0.5
        plotter = dataset_.plot(self.plotter)
        saver_ = aspecd.plotting.Saver()
        saver_.filename = self.filename
        plotter.save(saver_)
        self.assertTrue(os.path.exists(self.filename))

    def test_plot_sets_correct_yticks(self):
        test_dataset = aspecd.dataset.CalculatedDataset()
        test_dataset.data.data = np.random.random([5, 10]) - 0.5
        test_dataset.data.axes[1].quantity = 'one'
        test_dataset.data.axes[1].unit = 'bar'
        test_dataset.data.axes[1].values = np.linspace(50, 100, 10)
        plotter = test_dataset.plot(self.plotter)
        self.assertEqual(10, len(plotter.axes.get_yticks()))

    def test_plot_along_zero_dim_sets_correct_yticks(self):
        self.plotter.parameters['stacking_dimension'] = 0
        test_dataset = aspecd.dataset.CalculatedDataset()
        test_dataset.data.data = np.random.random([5, 10]) - 0.5
        test_dataset.data.axes[0].quantity = 'zero'
        test_dataset.data.axes[0].unit = 'foo'
        test_dataset.data.axes[0].values = np.linspace(5, 10, 5)
        plotter = test_dataset.plot(self.plotter)
        self.assertEqual(5, len(plotter.axes.get_yticks()))

    def test_plot_sets_correct_yticklabels(self):
        test_dataset = aspecd.dataset.CalculatedDataset()
        test_dataset.data.data = np.random.random([5, 10]) - 0.5
        test_dataset.data.axes[1].quantity = 'one'
        test_dataset.data.axes[1].unit = 'bar'
        test_dataset.data.axes[1].values = np.linspace(50, 100, 10)
        plotter = test_dataset.plot(self.plotter)
        self.assertEqual(test_dataset.data.axes[1].values[0].astype(str),
                         plotter.axes.get_yticklabels()[0].get_text())

    def test_plot_along_zero_dim_sets_correct_yticklabels(self):
        self.plotter.parameters['stacking_dimension'] = 0
        test_dataset = aspecd.dataset.CalculatedDataset()
        test_dataset.data.data = np.random.random([5, 10]) - 0.5
        test_dataset.data.axes[0].quantity = 'zero'
        test_dataset.data.axes[0].unit = 'foo'
        test_dataset.data.axes[0].values = np.linspace(5, 10, 5)
        plotter = test_dataset.plot(self.plotter)
        self.assertEqual(test_dataset.data.axes[0].values[0].astype(str),
                         plotter.axes.get_yticklabels()[0].get_text())

    def test_plot_with_ytick_format_sets_correct_yticklabels(self):
        test_dataset = aspecd.dataset.CalculatedDataset()
        test_dataset.data.data = np.random.random([5, 10]) - 0.5
        test_dataset.data.axes[1].quantity = 'one'
        test_dataset.data.axes[1].unit = 'bar'
        test_dataset.data.axes[1].values = np.linspace(50, 100, 10)
        self.plotter.parameters["yticklabelformat"] = '%.2f'
        plotter = test_dataset.plot(self.plotter)
        self.assertEqual('%.2f' % test_dataset.data.axes[1].values[2],
                         plotter.axes.get_yticklabels()[2].get_text())

    def test_plot_zero_lines_for_each_trace(self):
        dataset_ = aspecd.dataset.CalculatedDataset()
        dataset_.data.data = np.random.random([5, 10]) - 0.5
        self.plotter.parameters['show_zero_lines'] = True
        plotter = dataset_.plot(self.plotter)
        self.assertGreaterEqual(20, len(plotter.axes.get_lines()))


class TestMultiPlotter(unittest.TestCase):
    def setUp(self):
        self.plotter = plotting.MultiPlotter()

    def tearDown(self):
        if self.plotter.fig:
            plt.close(self.plotter.fig)

    def test_instantiate_class(self):
        pass

    def test_has_datasets_property(self):
        self.assertTrue(hasattr(self.plotter, 'datasets'))

    def test_datasets_property_is_list(self):
        self.assertTrue(isinstance(self.plotter.datasets, list))

    def test_plot_without_datasets_raises(self):
        with self.assertRaises(aspecd.exceptions.MissingDatasetError):
            self.plotter.plot()

    def test_plot_with_datasets(self):
        self.plotter.datasets.append(dataset.Dataset())
        self.plotter.plot()

    def test_parameters_have_axes_key(self):
        self.assertIn('axes', self.plotter.parameters)

    def test_parameters_axes_is_list_of_axes_objects(self):
        self.assertTrue(isinstance(self.plotter.parameters['axes'], list))
        self.assertTrue(self.plotter.parameters['axes'])
        for axis in self.plotter.parameters['axes']:
            self.assertTrue(isinstance(axis, dataset.Axis))

    def test_plot_with_axes_in_parameters_sets_axes_labels(self):
        self.plotter.parameters['axes'][0].quantity = 'foo'
        self.plotter.parameters['axes'][0].unit = 'bar'
        self.plotter.parameters['axes'][1].quantity = 'foo2'
        self.plotter.parameters['axes'][1].unit = 'bar2'
        xlabel = '$' + self.plotter.parameters['axes'][0].quantity + \
                 '$' + ' / ' + self.plotter.parameters['axes'][0].unit
        ylabel = '$' + self.plotter.parameters['axes'][1].quantity + \
                 '$' + ' / ' + self.plotter.parameters['axes'][1].unit
        self.plotter.datasets.append(dataset.Dataset())
        self.plotter.plot()
        self.assertEqual(xlabel, self.plotter.axes.get_xlabel())
        self.assertEqual(ylabel, self.plotter.axes.get_ylabel())

    def test_plot_with_datasets_with_identical_axes_sets_axes_labels(self):
        test_dataset0 = dataset.Dataset()
        test_dataset0.data.axes[0].quantity = 'foo'
        test_dataset0.data.axes[0].unit = 'bar'
        test_dataset0.data.axes[1].quantity = 'foo'
        test_dataset0.data.axes[1].unit = 'bar'
        test_dataset1 = dataset.Dataset()
        test_dataset1.data.axes[0].quantity = 'foo'
        test_dataset1.data.axes[0].unit = 'bar'
        test_dataset1.data.axes[1].quantity = 'foo'
        test_dataset1.data.axes[1].unit = 'bar'
        xlabel = '$' + test_dataset0.data.axes[0].quantity + '$' + ' / ' + \
                 test_dataset0.data.axes[0].unit
        ylabel = '$' + test_dataset0.data.axes[1].quantity + '$' + ' / ' + \
                 test_dataset0.data.axes[1].unit
        self.plotter.datasets.append(test_dataset0)
        self.plotter.datasets.append(test_dataset1)
        self.plotter.plot()
        self.assertEqual(xlabel, self.plotter.axes.get_xlabel())
        self.assertEqual(ylabel, self.plotter.axes.get_ylabel())

    def test_plot_with_datasets_adds_drawing_properties(self):
        self.plotter.datasets.append(dataset.Dataset())
        self.plotter.plot()
        self.assertEqual(len(self.plotter.datasets),
                         len(self.plotter.properties.drawings))

    def test_plot_with_show_legend_set_to_true_adds_legend(self):
        self.plotter.datasets.append(dataset.Dataset())
        self.plotter.parameters['show_legend'] = True
        self.plotter.plot()
        self.assertIs(type(self.plotter.legend), matplotlib.legend.Legend)

    def test_axes_properties_set_axes_labels(self):
        self.plotter.properties.axes.xlabel = 'foo'
        self.plotter.properties.axes.ylabel = 'bar'
        test_dataset = dataset.Dataset()
        test_dataset.data.axes[0].quantity = 'foo'
        test_dataset.data.axes[0].unit = 'bar'
        test_dataset.data.axes[1].quantity = 'foo'
        test_dataset.data.axes[1].unit = 'bar'
        self.plotter.datasets.append(test_dataset)
        self.plotter.plot()
        self.assertEqual(self.plotter.properties.axes.xlabel,
                         self.plotter.axes.get_xlabel())
        self.assertEqual(self.plotter.properties.axes.ylabel,
                         self.plotter.axes.get_ylabel())

    def test_plot_checks_applicability(self):
        class MyPlotter(aspecd.plotting.MultiPlotter):

            @staticmethod
            def applicable(dataset):
                return False

        dataset1 = aspecd.dataset.Dataset()
        dataset2 = aspecd.dataset.Dataset()
        plotter = MyPlotter()
        plotter.datasets.append(dataset1)
        plotter.datasets.append(dataset2)
        with self.assertRaises(aspecd.exceptions.NotApplicableToDatasetError):
            plotter.plot()

    def test_plot_checks_applicability_and_prints_helpful_message(self):
        class MyPlotter(aspecd.plotting.MultiPlotter):

            @staticmethod
            def applicable(dataset):
                return False

        dataset1 = aspecd.dataset.Dataset()
        dataset2 = aspecd.dataset.Dataset()
        plotter = MyPlotter()
        plotter.datasets.append(dataset1)
        plotter.datasets.append(dataset2)
        message = "MyPlotter not applicable to one or more datasets"
        with self.assertRaisesRegex(
                aspecd.exceptions.NotApplicableToDatasetError, message):
            plotter.plot()


class TestMultiPlotter1D(unittest.TestCase):
    def setUp(self):
        self.plotter = plotting.MultiPlotter1D()

    def tearDown(self):
        if self.plotter.fig:
            plt.close(self.plotter.fig)

    def test_instantiate_class(self):
        pass

    def test_description_is_sensible(self):
        self.assertNotIn('Abstract', self.plotter.description)

    def test_properties_are_of_correct_type(self):
        self.assertIs(type(self.plotter.properties),
                      aspecd.plotting.MultiPlot1DProperties)

    def test_has_type_property(self):
        self.assertTrue(hasattr(self.plotter, 'type'))

    def test_set_type(self):
        plot_type = 'loglog'
        self.plotter.type = plot_type
        self.assertEqual(self.plotter.type, plot_type)

    def test_setting_wrong_type_raises(self):
        with self.assertRaises(TypeError):
            self.plotter.type = 'foo'

    def test_plot_with_2D_data_raises(self):
        dataset_ = dataset.Dataset()
        dataset_.data.data = np.random.rand(3, 2)
        self.plotter.datasets.append(dataset_)
        with self.assertRaises(
                aspecd.exceptions.NotApplicableToDatasetError):
            self.plotter.plot()

    def test_plot_with_datasets(self):
        self.plotter.datasets.append(dataset.Dataset())
        self.plotter.plot()

    def test_plot_with_datasets_adds_drawing_to_properties(self):
        self.plotter.datasets.append(dataset.Dataset())
        self.plotter.plot()
        self.assertEqual(1, len(self.plotter.properties.drawings))

    def test_added_drawing_is_correct_type(self):
        self.plotter.datasets.append(dataset.Dataset())
        self.plotter.plot()
        self.assertIs(type(self.plotter.properties.drawings[0]),
                      aspecd.plotting.LineProperties)

    def test_plot_sets_correct_line_color(self):
        color = '#abcdef'
        dict_ = {'drawings': [{'color': color}]}
        self.plotter.properties.from_dict(dict_)
        self.plotter.datasets.append(dataset.Dataset())
        self.plotter.plot()
        self.assertEqual(color, self.plotter.drawings[0].get_color())

    def test_plot_with_show_legend_sets_legend_label(self):
        dataset_ = dataset.Dataset()
        dataset_.label = 'foo'
        self.plotter.datasets.append(dataset_)
        self.plotter.parameters['show_legend'] = True
        self.plotter.plot()
        self.assertEqual(dataset_.label,
                         self.plotter.legend.get_texts()[0].get_text())


class TestMultiPlotter1DStacked(unittest.TestCase):
    def setUp(self):
        self.plotter = plotting.MultiPlotter1DStacked()
        dataset_ = aspecd.dataset.CalculatedDataset()
        dataset_.data.data = np.sin(np.linspace(0, 2*np.pi))
        self.plotter.datasets.append(dataset_)
        self.plotter.datasets.append(dataset_)
        self.plotter.datasets.append(dataset_)

    def tearDown(self):
        if self.plotter.fig:
            plt.close(self.plotter.fig)

    def test_instantiate_class(self):
        pass

    def test_description_is_sensible(self):
        self.assertNotIn('Abstract', self.plotter.description)

    def test_plot_stacks_plots(self):
        self.plotter.plot()
        self.assertLess(min(self.plotter.axes.get_lines()[2].get_ydata()),
                        min(self.plotter.axes.get_lines()[0].get_ydata())*2)

    def test_plot_removes_yticks(self):
        self.plotter.plot()
        self.assertEqual(0, len(self.plotter.axes.get_yticklabels()))

    def test_plot_has_zero_lines_turned_off_by_default(self):
        self.plotter.plot()
        self.assertFalse(self.plotter.parameters["show_zero_lines"])

    def test_parameters_have_offset_key(self):
        self.assertIn('offset', self.plotter.parameters)

    def test_plot_stacks_plots_with_given_offset(self):
        self.plotter.parameters["offset"] = 10
        self.plotter.plot()
        self.assertLess(min(self.plotter.axes.get_lines()[2].get_ydata()),
                        min(self.plotter.axes.get_lines()[0].get_ydata())*20)

    def test_plot_zero_lines_for_each_trace(self):
        self.plotter.parameters['show_zero_lines'] = True
        self.plotter.plot()
        self.assertEqual(2*len(self.plotter.datasets),
                         len(self.plotter.axes.get_lines()))

    def test_plot_zero_lines_for_each_trace_at_correct_position(self):
        self.plotter.parameters['show_zero_lines'] = True
        self.plotter.plot()
        self.assertGreater(0, self.plotter.axes.get_lines()[-1].get_ydata()[0])


class TestCompositePlotter(unittest.TestCase):
    def setUp(self):
        self.plotter = plotting.CompositePlotter()
        self.dataset = aspecd.dataset.CalculatedDataset()
        self.dataset.data.data = np.sin(np.linspace(0, 2*np.pi, 101))

    def tearDown(self):
        if self.plotter.fig:
            plt.close(self.plotter.fig)

    def test_instantiate_class(self):
        pass

    def test_description_is_sensible(self):
        self.assertIn('Composite', self.plotter.description)

    def test_has_grid_dimensions_property(self):
        self.assertTrue(hasattr(self.plotter, 'grid_dimensions'))

    def test_has_subplot_locations_property(self):
        self.assertTrue(hasattr(self.plotter, 'subplot_locations'))

    def test_has_axes_positions_property(self):
        self.assertTrue(hasattr(self.plotter, 'axes_positions'))

    def test_has_plotter_property(self):
        self.assertTrue(hasattr(self.plotter, 'plotter'))

    def test_plot_with_single_subplot_adds_axis_to_axes(self):
        self.plotter.grid_dimensions = [1, 1]
        self.plotter.subplot_locations = [[0, 0, 1, 1]]
        single_plotter = plotting.SinglePlotter1D()
        single_plotter.dataset = self.dataset
        self.plotter.plotter.append(single_plotter)
        self.plotter.plot()
        self.assertEqual(1, len(self.plotter.axes))

    def test_plot_with_multiple_subplots_adds_axes_to_axes(self):
        self.plotter.grid_dimensions = [2, 2]
        self.plotter.subplot_locations = [[0, 0, 1, 1],
                                          [1, 0, 1, 1],
                                          [0, 1, 2, 1]]
        single_plotter = plotting.SinglePlotter1D()
        single_plotter.dataset = self.dataset
        self.plotter.plotter.append(single_plotter)
        self.plotter.plotter.append(single_plotter)
        self.plotter.plotter.append(single_plotter)
        self.plotter.plot()
        self.assertEqual(len(self.plotter.subplot_locations),
                         len(self.plotter.axes))

    def test_plot_with_single_subplot_and_plotter_plots_line(self):
        self.plotter.grid_dimensions = [1, 1]
        self.plotter.subplot_locations = [[0, 0, 1, 1]]
        single_plotter = plotting.SinglePlotter1D()
        single_plotter.dataset = self.dataset
        self.plotter.plotter.append(single_plotter)
        self.plotter.plot()
        self.assertTrue(self.plotter.axes[0].has_data())

    def test_plot_without_plotter_raises(self):
        self.plotter.grid_dimensions = [1, 1]
        self.plotter.subplot_locations = [[0, 0, 1, 1]]
        with self.assertRaises(aspecd.exceptions.MissingPlotterError):
            self.plotter.plot()

    def test_plot_with_not_enough_plotters_raises(self):
        self.plotter.grid_dimensions = [2, 2]
        self.plotter.subplot_locations = [[0, 0, 1, 1],
                                          [1, 0, 1, 1],
                                          [0, 1, 2, 1]]
        single_plotter = plotting.SinglePlotter1D()
        single_plotter.dataset = self.dataset
        self.plotter.plotter.append(single_plotter)
        self.plotter.plotter.append(single_plotter)
        with self.assertRaises(aspecd.exceptions.MissingPlotterError):
            self.plotter.plot()

    def test_plot_sets_axes_position(self):
        self.plotter.grid_dimensions = [1, 1]
        self.plotter.subplot_locations = [[0, 0, 1, 1]]
        self.plotter.axes_positions = [[0.2, 0.2, -0.2, -0.2]]
        single_plotter = plotting.SinglePlotter1D()
        single_plotter.dataset = self.dataset
        self.plotter.plotter.append(single_plotter)
        self.plotter.plot()
        offsets = self.plotter.axes_positions[0]
        axis_position = [0.125 + offsets[0]*0.775, 0.110 + offsets[1]*0.77,
                         offsets[2]*0.775, offsets[3]*0.77]
        self.assertListEqual(axis_position,
                             list(self.plotter.axes[0].get_position().bounds))

    def test_plot_shows_legend(self):
        self.plotter.grid_dimensions = [1, 1]
        self.plotter.subplot_locations = [[0, 0, 1, 1]]
        single_plotter = plotting.SinglePlotter1D()
        single_plotter.dataset = self.dataset
        single_plotter.parameters['show_legend'] = True
        self.plotter.plotter.append(single_plotter)
        self.plotter.plot()
        self.assertTrue(isinstance(self.plotter.axes[0].get_legend(),
                                   matplotlib.legend.Legend))


class TestSingleCompositePlotter(unittest.TestCase):
    def setUp(self):
        self.plotter = plotting.SingleCompositePlotter()

    def tearDown(self):
        if self.plotter.fig:
            plt.close(self.plotter.fig)

    def test_instantiate_class(self):
        pass

    def test_description_is_sensible(self):
        self.assertIn('single dataset', self.plotter.description)

    def test_plot_without_dataset_raises(self):
        with self.assertRaises(aspecd.exceptions.MissingDatasetError):
            self.plotter.plot()

    def test_plot_with_preset_dataset(self):
        self.plotter.dataset = dataset.Dataset()
        self.plotter.grid_dimensions = [1, 1]
        self.plotter.subplot_locations = [[0, 0, 1, 1]]
        single_plotter = plotting.SinglePlotter1D()
        self.plotter.plotter.append(single_plotter)
        self.plotter.plot()

    def test_plot_from_dataset_sets_dataset(self):
        self.plotter.grid_dimensions = [1, 1]
        self.plotter.subplot_locations = [[0, 0, 1, 1]]
        single_plotter = plotting.SinglePlotter1D()
        self.plotter.plotter.append(single_plotter)
        test_dataset = dataset.Dataset()
        plotter = test_dataset.plot(self.plotter)
        self.assertTrue(isinstance(plotter.dataset, dataset.Dataset))

    def test_plot_with_dataset(self):
        self.plotter.grid_dimensions = [1, 1]
        self.plotter.subplot_locations = [[0, 0, 1, 1]]
        single_plotter = plotting.SinglePlotter1D()
        self.plotter.plotter.append(single_plotter)
        test_dataset = dataset.Dataset()
        self.plotter.plot(dataset=test_dataset)
        self.assertGreater(len(test_dataset.representations), 0)

    def test_plot_checks_applicability(self):
        class MyPlotter(aspecd.plotting.SingleCompositePlotter):

            @staticmethod
            def applicable(dataset):
                return False

        dataset = aspecd.dataset.Dataset()
        plotter = MyPlotter()
        with self.assertRaises(aspecd.exceptions.NotApplicableToDatasetError):
            dataset.plot(plotter)

    def test_plot_check_applicability_prints_helpful_message(self):
        class MyPlotter(aspecd.plotting.SingleCompositePlotter):

            @staticmethod
            def applicable(dataset):
                return False

        dataset = aspecd.dataset.Dataset()
        dataset.id = "foo"
        plotter = MyPlotter()
        message = "MyPlotter not applicable to dataset with id foo"
        with self.assertRaisesRegex(
                aspecd.exceptions.NotApplicableToDatasetError, message):
            dataset.plot(plotter)


class TestSaver(unittest.TestCase):
    def setUp(self):
        self.saver = plotting.Saver()
        self.filename = 'test.pdf'

    def tearDown(self):
        if os.path.isfile(self.filename):
            os.remove(self.filename)
        if self.saver.plotter and self.saver.plotter.fig:
            plt.close(self.saver.plotter.fig)

    def test_instantiate_class(self):
        pass

    def test_has_save_method(self):
        self.assertTrue(hasattr(self.saver, 'save'))
        self.assertTrue(callable(self.saver.save))

    def test_save_without_filename_raises(self):
        with self.assertRaises(aspecd.exceptions.MissingFilenameError):
            self.saver.save(plotting.Plotter())

    def test_with_filename_set_previously(self):
        self.saver.plotter = plotting.Plotter()
        self.saver.plotter.plot()
        self.saver.filename = self.filename
        self.saver.save()

    def test_instantiate_with_filename_sets_filename(self):
        self.saver = plotting.Saver(self.filename)
        self.assertEqual(self.saver.filename, self.filename)

    def test_save_without_plotter_raises(self):
        self.saver.filename = self.filename
        with self.assertRaises(aspecd.exceptions.MissingPlotError):
            self.saver.save()

    def test_save_with_plotter_sets_plotter(self):
        plotter = plotting.Plotter()
        plotter.plot()
        self.saver.filename = self.filename
        self.saver.save(plotter)
        self.assertEqual(self.saver.plotter, plotter)

    def test_has_parameters_property(self):
        self.assertTrue(hasattr(self.saver, 'parameters'))

    def test_parameters_property_is_dict(self):
        self.assertTrue(isinstance(self.saver.parameters, dict))

    def test_save_creates_file(self):
        plotter = plotting.Plotter()
        plotter.plot()
        self.saver.filename = self.filename
        self.saver.save(plotter)
        self.assertTrue(os.path.isfile(self.filename))

    def test_set_format_parameter_adds_extension(self):
        plotter = plotting.Plotter()
        plotter.plot()
        self.filename = 'test.pdf'
        self.saver.filename, _ = os.path.splitext(self.filename)
        self.saver.parameters["format"] = 'pdf'
        self.saver.save(plotter)
        self.assertTrue(os.path.isfile(self.filename))

    def test_set_format_parameter_corrects_extension(self):
        plotter = plotting.Plotter()
        plotter.plot()
        self.filename = 'test.pdf'
        basename, _ = os.path.splitext(self.filename)
        self.saver.parameters["format"] = 'pdf'
        self.saver.filename = '.'.join([basename, "png"])
        self.saver.save(plotter)
        self.assertTrue(os.path.isfile(self.filename))

    def test_set_format_parameter_writes_appropriate_file(self):
        plotter = plotting.Plotter()
        plotter.plot()
        self.filename = 'test.pdf'
        self.saver.filename, _ = os.path.splitext(self.filename)
        self.saver.parameters["format"] = 'pdf'
        self.saver.save(plotter)
        self.assertTrue(os.path.isfile(self.filename))

    def test_save_with_singleplotter1d(self):
        test_dataset = dataset.Dataset()
        plotter = plotting.SinglePlotter1D()
        plotter = test_dataset.plot(plotter)
        plotter.plot()
        self.saver.filename = self.filename
        self.saver.save(plotter)

    def test_save_with_singleplotter2d(self):
        test_dataset = dataset.Dataset()
        test_dataset.data.data = np.random.rand(3, 2)
        plotter = plotting.SinglePlotter2D()
        plotter = test_dataset.plot(plotter)
        plotter.plot()
        self.saver.filename = self.filename
        self.saver.save(plotter)

    def test_save_with_multiplotter(self):
        plotter = plotting.MultiPlotter()
        plotter.datasets.append(dataset.Dataset())
        plotter.plot()
        self.saver.filename = self.filename
        self.saver.save(plotter)


class TestCaption(unittest.TestCase):
    def setUp(self):
        self.caption = plotting.Caption()

    def test_instantiate_class(self):
        pass

    def test_has_to_dict_method(self):
        self.assertTrue(hasattr(self.caption, 'to_dict'))
        self.assertTrue(callable(self.caption.to_dict))

    def test_has_from_dict_method(self):
        self.assertTrue(hasattr(self.caption, 'from_dict'))
        self.assertTrue(callable(self.caption.from_dict))

    def test_has_title_property(self):
        self.assertTrue(hasattr(self.caption, 'title'))

    def test_has_text_property(self):
        self.assertTrue(hasattr(self.caption, 'text'))

    def test_has_parameters_property(self):
        self.assertTrue(hasattr(self.caption, 'parameters'))


class TestDrawingProperties(unittest.TestCase):
    def setUp(self):
        self.drawing_properties = plotting.DrawingProperties()

    def test_instantiate_class(self):
        pass

    def test_has_to_dict_method(self):
        self.assertTrue(hasattr(self.drawing_properties, 'to_dict'))
        self.assertTrue(callable(self.drawing_properties.to_dict))

    def test_has_from_dict_method(self):
        self.assertTrue(hasattr(self.drawing_properties, 'from_dict'))
        self.assertTrue(callable(self.drawing_properties.from_dict))

    def test_has_properties(self):
        for prop in ['label']:
            self.assertTrue(hasattr(self.drawing_properties, prop))

    def test_has_apply_method(self):
        self.assertTrue(hasattr(self.drawing_properties, 'apply'))
        self.assertTrue(callable(self.drawing_properties.apply))

    def test_apply_without_argument_raises(self):
        with self.assertRaises(aspecd.exceptions.MissingDrawingError):
            self.drawing_properties.apply()

    def test_apply_sets_properties(self):
        self.drawing_properties.label = 'foo'
        # noinspection PyUnresolvedReferences
        line = matplotlib.lines.Line2D([0, 1], [0, 0])
        self.drawing_properties.apply(drawing=line)
        self.assertEqual(self.drawing_properties.label, line.get_label())


class TestLineProperties(unittest.TestCase):
    def setUp(self):
        self.line_properties = plotting.LineProperties()

    def test_instantiate_class(self):
        pass

    def test_has_to_dict_method(self):
        self.assertTrue(hasattr(self.line_properties, 'to_dict'))
        self.assertTrue(callable(self.line_properties.to_dict))

    def test_has_from_dict_method(self):
        self.assertTrue(hasattr(self.line_properties, 'from_dict'))
        self.assertTrue(callable(self.line_properties.from_dict))

    def test_has_properties(self):
        for prop in ['color', 'drawstyle', 'label', 'linestyle', 'linewidth',
                     'marker']:
            self.assertTrue(hasattr(self.line_properties, prop))

    def test_has_apply_method(self):
        self.assertTrue(hasattr(self.line_properties, 'apply'))
        self.assertTrue(callable(self.line_properties.apply))

    def test_apply_without_argument_raises(self):
        with self.assertRaises(aspecd.exceptions.MissingDrawingError):
            self.line_properties.apply()

    def test_apply_sets_properties(self):
        self.line_properties.label = 'foo'
        # noinspection PyUnresolvedReferences
        line = matplotlib.lines.Line2D([0, 1], [0, 0])
        self.line_properties.apply(drawing=line)
        self.assertEqual(self.line_properties.label, line.get_label())


class TestSurfaceProperties(unittest.TestCase):
    def setUp(self):
        self.properties = plotting.SurfaceProperties()

    def test_instantiate_class(self):
        pass

    def test_has_to_dict_method(self):
        self.assertTrue(hasattr(self.properties, 'to_dict'))
        self.assertTrue(callable(self.properties.to_dict))

    def test_has_from_dict_method(self):
        self.assertTrue(hasattr(self.properties, 'from_dict'))
        self.assertTrue(callable(self.properties.from_dict))

    def test_has_properties(self):
        for prop in ['cmap']:
            self.assertTrue(hasattr(self.properties, prop))

    def test_has_apply_method(self):
        self.assertTrue(hasattr(self.properties, 'apply'))
        self.assertTrue(callable(self.properties.apply))

    def test_apply_without_argument_raises(self):
        with self.assertRaises(aspecd.exceptions.MissingDrawingError):
            self.properties.apply()

    @unittest.skip
    def test_apply_sets_properties(self):
        self.properties.cmap = 'RdGy'
        # noinspection PyUnresolvedReferences
        contour = matplotlib.lines.Line2D([0, 1], [0, 0])
        self.properties.apply(drawing=contour)
        self.assertEqual(self.properties.cmap, contour.cmap.name)


class TestPlotProperties(unittest.TestCase):
    def setUp(self):
        self.plot_properties = plotting.PlotProperties()

    def test_instantiate_class(self):
        pass

    def test_has_to_dict_method(self):
        self.assertTrue(hasattr(self.plot_properties, 'to_dict'))
        self.assertTrue(callable(self.plot_properties.to_dict))

    def test_has_from_dict_method(self):
        self.assertTrue(hasattr(self.plot_properties, 'from_dict'))
        self.assertTrue(callable(self.plot_properties.from_dict))

    def test_has_figure_property(self):
        self.assertTrue(hasattr(self.plot_properties, 'figure'))

    def test_has_apply_method(self):
        self.assertTrue(hasattr(self.plot_properties, 'apply'))
        self.assertTrue(callable(self.plot_properties.apply))

    def test_apply_without_argument_raises(self):
        with self.assertRaises(aspecd.exceptions.MissingPlotterError):
            self.plot_properties.apply()

    def test_apply_sets_properties(self):
        self.plot_properties.figure.dpi = 300.0
        plot = plotting.Plotter()
        plot.plot()
        self.plot_properties.apply(plotter=plot)
        self.assertEqual(self.plot_properties.figure.dpi,
                         plot.figure.get_dpi())
        plt.close(plot.figure)


class TestFigureProperties(unittest.TestCase):
    def setUp(self):
        self.figure_properties = plotting.FigureProperties()

    def test_instantiate_class(self):
        pass

    def test_has_to_dict_method(self):
        self.assertTrue(hasattr(self.figure_properties, 'to_dict'))
        self.assertTrue(callable(self.figure_properties.to_dict))

    def test_has_from_dict_method(self):
        self.assertTrue(hasattr(self.figure_properties, 'from_dict'))
        self.assertTrue(callable(self.figure_properties.from_dict))

    def test_has_properties(self):
        for prop in ['size', 'dpi', 'title']:
            self.assertTrue(hasattr(self.figure_properties, prop))

    def test_has_apply_method(self):
        self.assertTrue(hasattr(self.figure_properties, 'apply'))
        self.assertTrue(callable(self.figure_properties.apply))

    def test_apply_without_argument_raises(self):
        with self.assertRaises(aspecd.exceptions.MissingFigureError):
            self.figure_properties.apply()

    def test_apply_sets_figure_dpi(self):
        self.figure_properties.dpi = 300.0
        plot = plotting.Plotter()
        plot.plot()
        self.figure_properties.apply(figure=plot.figure)
        self.assertEqual(self.figure_properties.dpi, plot.figure.get_dpi())
        plt.close(plot.figure)

    def test_apply_sets_figure_size(self):
        self.figure_properties.size = (10, 5)
        plot = plotting.Plotter()
        plot.plot()
        self.figure_properties.apply(figure=plot.figure)
        self.assertListEqual(list(self.figure_properties.size),
                             list(plot.figure.get_size_inches()))
        plt.close(plot.figure)

    def test_apply_sets_figure_title(self):
        self.figure_properties.title = 'foo'
        plot = plotting.Plotter()
        plot.plot()
        self.figure_properties.apply(figure=plot.figure)
        self.assertEqual(self.figure_properties.title,
                         plot.figure._suptitle.get_text())
        plt.close(plot.figure)


class TestAxisProperties(unittest.TestCase):
    def setUp(self):
        self.axis_properties = plotting.AxesProperties()

    def test_instantiate_class(self):
        pass

    def test_has_to_dict_method(self):
        self.assertTrue(hasattr(self.axis_properties, 'to_dict'))
        self.assertTrue(callable(self.axis_properties.to_dict))

    def test_has_from_dict_method(self):
        self.assertTrue(hasattr(self.axis_properties, 'from_dict'))
        self.assertTrue(callable(self.axis_properties.from_dict))

    def test_has_properties(self):
        for prop in ['aspect', 'facecolor', 'position', 'title',
                     'xlabel', 'xlim', 'xscale', 'xticklabels', 'xticks',
                     'ylabel', 'ylim', 'yscale', 'yticklabels', 'yticks']:
            self.assertTrue(hasattr(self.axis_properties, prop))

    def test_has_apply_properties_method(self):
        self.assertTrue(hasattr(self.axis_properties, 'apply'))
        self.assertTrue(callable(self.axis_properties.apply))

    def test_apply_properties_without_argument_raises(self):
        with self.assertRaises(aspecd.exceptions.MissingAxisError):
            self.axis_properties.apply()

    def test_apply_properties_sets_axis_properties(self):
        self.axis_properties.xlabel = 'foo'
        plot = plotting.Plotter()
        plot.plot()
        self.axis_properties.apply(axes=plot.axes)
        self.assertEqual(self.axis_properties.xlabel, plot.axes.get_xlabel())
        plt.close(plot.figure)

    def test_apply_properties_from_dict_sets_axis_properties(self):
        label = 'foo'
        properties = {'axes': {'xlabel': label}}
        plot = plotting.MultiPlotter1D()
        plot.datasets.append(aspecd.dataset.Dataset())
        plot.properties.from_dict(properties)
        plot.plot()
        self.assertEqual(label, plot.axes.get_xlabel())
        plt.close(plot.figure)

    def test_set_xticks(self):
        self.axis_properties.xticks = np.linspace(0, 1, 11)
        plot = plotting.Plotter()
        plot.plot()
        self.axis_properties.apply(axes=plot.axes)
        self.assertListEqual(list(self.axis_properties.xticks),
                             list(plot.axes.get_xticks()))
        plt.close(plot.figure)

    def test_set_xtick_labels(self):
        self.axis_properties.xticks = np.linspace(0, 1, 11)
        self.axis_properties.xticklabels = np.linspace(2, 3, 11).astype(str)
        plot = plotting.Plotter()
        plot.plot()
        self.axis_properties.apply(axes=plot.axes)
        self.assertEqual(self.axis_properties.xticklabels[5],
                         plot.axes.get_xticklabels()[5].get_text())
        plt.close(plot.figure)

    def test_set_yticks(self):
        self.axis_properties.yticks = np.linspace(0, 1, 11)
        plot = plotting.Plotter()
        plot.plot()
        self.axis_properties.apply(axes=plot.axes)
        self.assertListEqual(list(self.axis_properties.yticks),
                             list(plot.axes.get_yticks()))
        plt.close(plot.figure)

    def test_set_ytick_labels(self):
        self.axis_properties.yticks = np.linspace(0, 1, 11)
        self.axis_properties.yticklabels = np.linspace(2, 3, 11).astype(str)
        plot = plotting.Plotter()
        plot.plot()
        self.axis_properties.apply(axes=plot.axes)
        self.assertEqual(self.axis_properties.yticklabels[5],
                         plot.axes.get_yticklabels()[5].get_text())
        plt.close(plot.figure)

    def test_set_ticks_and_labels_does_not_issue_warning(self):
        self.axis_properties.xticks = np.linspace(0, 1, 11)
        self.axis_properties.xticklabels = np.linspace(2, 3, 11).astype(str)
        plot = plotting.Plotter()
        plot.plot()
        with warnings.catch_warnings(record=True) as warning:
            self.axis_properties.apply(axes=plot.axes)
            self.assertFalse(len(warning))
        plt.close(plot.figure)


class TestLegendProperties(unittest.TestCase):
    def setUp(self):
        self.legend_properties = plotting.LegendProperties()

    def test_instantiate_class(self):
        pass

    def test_has_to_dict_method(self):
        self.assertTrue(hasattr(self.legend_properties, 'to_dict'))
        self.assertTrue(callable(self.legend_properties.to_dict))

    def test_has_from_dict_method(self):
        self.assertTrue(hasattr(self.legend_properties, 'from_dict'))
        self.assertTrue(callable(self.legend_properties.from_dict))

    def test_has_properties(self):
        for prop in ['loc', 'frameon']:
            self.assertTrue(hasattr(self.legend_properties, prop))

    def test_has_apply_method(self):
        self.assertTrue(hasattr(self.legend_properties, 'apply'))
        self.assertTrue(callable(self.legend_properties.apply))

    def test_apply_without_argument_raises(self):
        with self.assertRaises(aspecd.exceptions.MissingLegendError):
            self.legend_properties.apply()

    def test_apply_properties_sets_legend_properties(self):
        self.legend_properties.loc = 'center'
        plot = plotting.Plotter()
        plot.plot()
        legend = plot.axes.legend()
        self.legend_properties.apply(legend=legend)
        self.assertEqual(self.legend_properties.loc, legend.loc)
        plt.close(plot.figure)

    def test_location_sets_legend_loc(self):
        location = 5
        self.legend_properties.location = location
        plot = plotting.Plotter()
        plot.properties.legend = self.legend_properties
        plot.parameters['show_legend'] = True
        plot.plot()
        legend = plot.legend
        self.assertEqual(location, legend._loc)
        plt.close(plot.figure)

    def test_location_from_dict_sets_legend_loc(self):
        location = 5
        properties = {'legend': {'location': location}}
        plot = plotting.Plotter()
        plot.properties.from_dict(properties)
        plot.parameters['show_legend'] = True
        plot.plot()
        legend = plot.legend
        self.assertEqual(location, legend._loc)
        plt.close(plot.figure)

    def test_frameon_sets_legend_frameon(self):
        frameon = False
        self.legend_properties.frameon = frameon
        plot = plotting.Plotter()
        plot.properties.legend = self.legend_properties
        plot.parameters['show_legend'] = True
        plot.plot()
        legend = plot.legend
        self.assertEqual(frameon, legend.get_frame_on())
        plt.close(plot.figure)

    def test_location_not_included_in_to_dict(self):
        self.assertNotIn('location', self.legend_properties.to_dict())


class TestGridProperties(unittest.TestCase):
    def setUp(self):
        self.grid_properties = plotting.GridProperties()

    def test_instantiate_class(self):
        pass

    def test_has_to_dict_method(self):
        self.assertTrue(hasattr(self.grid_properties, 'to_dict'))
        self.assertTrue(callable(self.grid_properties.to_dict))

    def test_has_from_dict_method(self):
        self.assertTrue(hasattr(self.grid_properties, 'from_dict'))
        self.assertTrue(callable(self.grid_properties.from_dict))

    def test_has_properties(self):
        for prop in ['show', 'ticks', 'axis', 'lines']:
            self.assertTrue(hasattr(self.grid_properties, prop))

    def test_has_apply_method(self):
        self.assertTrue(hasattr(self.grid_properties, 'apply'))
        self.assertTrue(callable(self.grid_properties.apply))

    def test_apply_without_argument_raises(self):
        with self.assertRaises(TypeError):
            self.grid_properties.apply()

    def test_lines_color_is_sensible_for_grid(self):
        self.assertEqual('#cccccc', self.grid_properties.lines.color)

    def test_apply_properties_sets_properties(self):
        self.grid_properties.show = True
        self.grid_properties.lines.color = '#cccccc'
        plot = plotting.Plotter()
        plot.plot()
        self.grid_properties.apply(axes=plot.axes)
        self.assertEqual(self.grid_properties.lines.color,
                         plot.axes.xaxis.get_gridlines()[0].get_color())
        plt.close(plot.figure)


class TestSinglePlotProperties(unittest.TestCase):
    def setUp(self):
        self.plot_properties = plotting.SinglePlotProperties()

    def test_instantiate_class(self):
        pass

    def test_has_figure_property(self):
        self.assertTrue(hasattr(self.plot_properties, 'figure'))

    def test_has_axes_property(self):
        self.assertTrue(hasattr(self.plot_properties, 'axes'))

    def test_has_grid_property(self):
        self.assertTrue(hasattr(self.plot_properties, 'grid'))

    def test_has_drawing_property(self):
        self.assertTrue(hasattr(self.plot_properties, 'drawing'))

    def test_has_to_dict_method(self):
        self.assertTrue(hasattr(self.plot_properties, 'to_dict'))
        self.assertTrue(callable(self.plot_properties.to_dict))

    def test_has_from_dict_method(self):
        self.assertTrue(hasattr(self.plot_properties, 'from_dict'))
        self.assertTrue(callable(self.plot_properties.from_dict))

    def test_apply_sets_axis_properties(self):
        self.plot_properties.axes.xlabel = 'foo'
        plot = plotting.SinglePlotter()
        plot.plot(dataset=dataset.Dataset())
        self.plot_properties.apply(plotter=plot)
        self.assertEqual(self.plot_properties.axes.xlabel,
                         plot.axes.get_xlabel())
        plt.close(plot.figure)

    def test_apply_sets_grid_properties(self):
        self.plot_properties.grid.show = True
        self.plot_properties.grid.lines.color = '#000000'
        plot = plotting.SinglePlotter()
        plot.plot(dataset=dataset.Dataset())
        self.plot_properties.apply(plotter=plot)
        self.assertEqual(self.plot_properties.grid.lines.color,
                         plot.axes.xaxis.get_gridlines()[0].get_color())
        plt.close(plot.figure)

    def test_apply_sets_drawing_properties(self):
        self.plot_properties.drawing.label = 'foo'
        plot = plotting.SinglePlotter1D()
        plot.plot(dataset=dataset.Dataset())
        self.plot_properties.apply(plotter=plot)
        self.assertEqual(self.plot_properties.drawing.label,
                         plot.drawing.get_label())
        plt.close(plot.figure)


class TestSinglePlot1DProperties(unittest.TestCase):
    def setUp(self):
        self.plot_properties = plotting.SinglePlot1DProperties()

    def test_instantiate_class(self):
        pass

    def test_apply_sets_drawing_properties(self):
        self.plot_properties.drawing.linewidth = 2.0
        plot = plotting.SinglePlotter1D()
        plot.plot(dataset=dataset.Dataset())
        self.plot_properties.apply(plotter=plot)
        self.assertEqual(self.plot_properties.drawing.linewidth,
                         plot.drawing.get_linewidth())
        plt.close(plot.figure)


class TestSinglePlot2DProperties(unittest.TestCase):
    def setUp(self):
        self.plot_properties = plotting.SinglePlot2DProperties()

    def test_instantiate_class(self):
        pass

    def test_apply_sets_drawing_properties(self):
        self.plot_properties.drawing.cmap = 'RdGy'
        plot = plotting.SinglePlotter2D()
        dataset_ = dataset.Dataset()
        dataset_.data.data = np.random.random([5, 5])
        plot.plot(dataset=dataset_)
        self.plot_properties.apply(plotter=plot)
        self.assertEqual(self.plot_properties.drawing.cmap,
                         plot.drawing.cmap.name)
        plt.close(plot.figure)


class TestMultiPlotProperties(unittest.TestCase):
    def setUp(self):
        self.plot_properties = plotting.MultiPlotProperties()

    def test_instantiate_class(self):
        pass

    def test_has_figure_property(self):
        self.assertTrue(hasattr(self.plot_properties, 'figure'))

    def test_has_axes_property(self):
        self.assertTrue(hasattr(self.plot_properties, 'axes'))

    def test_has_grid_property(self):
        self.assertTrue(hasattr(self.plot_properties, 'grid'))

    def test_has_drawings_property(self):
        self.assertTrue(hasattr(self.plot_properties, 'drawings'))

    def test_has_legend_property(self):
        self.assertTrue(hasattr(self.plot_properties, 'legend'))

    def test_has_to_dict_method(self):
        self.assertTrue(hasattr(self.plot_properties, 'to_dict'))
        self.assertTrue(callable(self.plot_properties.to_dict))

    def test_has_from_dict_method(self):
        self.assertTrue(hasattr(self.plot_properties, 'from_dict'))
        self.assertTrue(callable(self.plot_properties.from_dict))

    def test_apply_sets_axis_properties(self):
        self.plot_properties.axes.xlabel = 'foo'
        plot = plotting.MultiPlotter()
        plot.datasets = [dataset.Dataset()]
        plot.plot()
        self.plot_properties.apply(plotter=plot)
        self.assertEqual(self.plot_properties.axes.xlabel,
                         plot.axes.get_xlabel())
        plt.close(plot.figure)

    def test_apply_sets_grid_properties(self):
        self.plot_properties.grid.show = True
        self.plot_properties.grid.lines.color = '#000000'
        plot = plotting.SinglePlotter()
        plot.plot(dataset=dataset.Dataset())
        self.plot_properties.apply(plotter=plot)
        self.assertEqual(self.plot_properties.grid.lines.color,
                         plot.axes.xaxis.get_gridlines()[0].get_color())
        plt.close(plot.figure)

    def test_apply_sets_legend_properties(self):
        self.plot_properties.legend.loc = 'center'
        plotter = plotting.MultiPlotter()
        dataset_ = dataset.Dataset()
        dataset_.label = 'foo'
        plotter.datasets = [dataset_]
        plotter.plot()
        plotter.legend = plotter.axes.legend()
        self.plot_properties.apply(plotter=plotter)
        self.assertEqual(self.plot_properties.legend.loc,
                         plotter.legend.loc)
        plt.close(plotter.figure)

    def test_from_dict_sets_drawings(self):
        dict_ = {'drawings': [{'label': 'foo'}]}
        self.plot_properties.from_dict(dict_)
        self.assertEqual('foo', self.plot_properties.drawings[0].label)

    def test_from_dict_sets_multiple_drawings(self):
        dict_ = {'drawings': [{'label': 'foo'}, {'label': 'bar'}]}
        self.plot_properties.from_dict(dict_)
        self.assertEqual('foo', self.plot_properties.drawings[0].label)
        self.assertEqual('bar', self.plot_properties.drawings[1].label)

    def test_from_dict_does_not_add_drawing_if_it_exists(self):
        self.plot_properties.drawings.append(
            aspecd.plotting.DrawingProperties())
        dict_ = {'drawings': [{'label': 'foo'}]}
        self.plot_properties.from_dict(dict_)
        self.assertEqual(1, len(self.plot_properties.drawings))

    def test_from_dict_adds_missing_drawing(self):
        dict_ = {'drawings': [{'label': 'foo'}]}
        self.plot_properties.from_dict(dict_)
        self.assertEqual(1, len(self.plot_properties.drawings))

    def test_from_dict_adds_missing_drawings(self):
        dict_ = {'drawings': [{'label': 'foo'}, {'label': 'bar'}]}
        self.plot_properties.from_dict(dict_)
        self.assertEqual(2, len(self.plot_properties.drawings))

    def test_from_dict_sets_legend(self):
        dict_ = {'legend': {'loc': 'center'}, 'drawings': [{'label': 'foo'}]}
        self.plot_properties.from_dict(dict_)
        self.assertEqual('center', self.plot_properties.legend.loc)


class TestMultiPlot1DProperties(unittest.TestCase):
    def setUp(self):
        self.plot_properties = plotting.MultiPlot1DProperties()

    def test_instantiate_class(self):
        pass

    def test_added_drawing_is_line_properties_object(self):
        self.plot_properties.add_drawing()
        self.assertIs(type(self.plot_properties.drawings[0]),
                      aspecd.plotting.LineProperties)

    def test_added_drawing_has_correct_default_colour(self):
        property_cycle = plt.rcParams['axes.prop_cycle'].by_key()
        colour = property_cycle["color"][0]
        self.plot_properties.add_drawing()
        self.assertEqual(colour, self.plot_properties.drawings[0].color)

    def test_drawing_has_correct_color_if_more_drawings_than_colors(self):
        property_cycle = plt.rcParams['axes.prop_cycle'].by_key()
        colour = property_cycle["color"][0]
        for idx in range(0, len(property_cycle["color"])+1):
            self.plot_properties.add_drawing()
        self.assertEqual(colour, self.plot_properties.drawings[0].color)

    def test_added_drawing_has_correct_default_linewidth(self):
        linewidth = plt.rcParams['lines.linewidth']
        self.plot_properties.add_drawing()
        self.assertEqual(linewidth, self.plot_properties.drawings[0].linewidth)

    def test_added_drawing_has_correct_default_linestyle(self):
        linewidth = plt.rcParams['lines.linestyle']
        self.plot_properties.add_drawing()
        self.assertEqual(linewidth, self.plot_properties.drawings[0].linestyle)

    def test_added_drawing_has_correct_default_marker(self):
        linewidth = plt.rcParams['lines.marker']
        self.plot_properties.add_drawing()
        self.assertEqual(linewidth, self.plot_properties.drawings[0].marker)


class TestCompositePlotProperties(unittest.TestCase):
    def setUp(self):
        self.plot_properties = plotting.CompositePlotProperties()

    def test_instantiate_class(self):
        pass

    def test_has_figure_property(self):
        self.assertTrue(hasattr(self.plot_properties, 'figure'))

    def test_has_axes_property(self):
        self.assertTrue(hasattr(self.plot_properties, 'axes'))

    def test_has_to_dict_method(self):
        self.assertTrue(hasattr(self.plot_properties, 'to_dict'))
        self.assertTrue(callable(self.plot_properties.to_dict))

    def test_has_from_dict_method(self):
        self.assertTrue(hasattr(self.plot_properties, 'from_dict'))
        self.assertTrue(callable(self.plot_properties.from_dict))

    def test_apply_sets_axis_properties(self):
        self.plot_properties.axes.xlabel = 'foo'
        plot = plotting.CompositePlotter()
        plot.grid_dimensions = [1, 1]
        plot.subplot_locations = [[0, 0, 1, 1]]
        single_plotter = plotting.SinglePlotter1D()
        dataset_ = aspecd.dataset.CalculatedDataset()
        dataset_.data.data = np.sin(np.linspace(0, 2*np.pi, 101))
        single_plotter.dataset = dataset_
        plot.plotter.append(single_plotter)
        plot.plot()
        self.plot_properties.apply(plotter=plot)
        self.assertEqual(self.plot_properties.axes.xlabel,
                         plot.axes[0].get_xlabel())
        plt.close(plot.figure)

    def test_apply_sets_axis_properties_for_multiple_plots(self):
        self.plot_properties.axes.xlabel = 'foo'
        plot = plotting.CompositePlotter()
        plot.grid_dimensions = [2, 1]
        plot.subplot_locations = [[0, 0, 1, 1], [1, 0, 1, 1]]
        single_plotter = plotting.SinglePlotter1D()
        dataset_ = aspecd.dataset.CalculatedDataset()
        dataset_.data.data = np.sin(np.linspace(0, 2*np.pi, 101))
        single_plotter.dataset = dataset_
        plot.plotter.append(single_plotter)
        plot.plotter.append(single_plotter)
        plot.plot()
        self.plot_properties.apply(plotter=plot)
        self.assertEqual(self.plot_properties.axes.xlabel,
                         plot.axes[0].get_xlabel())
        self.assertEqual(self.plot_properties.axes.xlabel,
                         plot.axes[1].get_xlabel())
        plt.close(plot.figure)

    def test_apply_overrides_axis_properties(self):
        self.plot_properties.axes.xlabel = 'foo'
        plot = plotting.CompositePlotter()
        plot.grid_dimensions = [1, 1]
        plot.subplot_locations = [[0, 0, 1, 1]]
        single_plotter = plotting.SinglePlotter1D()
        single_plotter.properties.axes.xlabel = 'bar'
        dataset_ = aspecd.dataset.CalculatedDataset()
        dataset_.data.data = np.sin(np.linspace(0, 2*np.pi, 101))
        single_plotter.dataset = dataset_
        plot.plotter.append(single_plotter)
        plot.plot()
        self.plot_properties.apply(plotter=plot)
        self.assertEqual(self.plot_properties.axes.xlabel,
                         plot.axes[0].get_xlabel())
        plt.close(plot.figure)<|MERGE_RESOLUTION|>--- conflicted
+++ resolved
@@ -479,11 +479,6 @@
     def test_plot_imshow_sets_aspect_to_auto(self):
         test_dataset = dataset.Dataset()
         test_dataset.data.data = np.random.random([5, 5])
-<<<<<<< HEAD
-        plotter = test_dataset.plot(self.plotter)
-        self.assertEqual('auto', self.plotter.ax._aspect)
-
-=======
         test_dataset.plot(self.plotter)
         self.assertEqual('auto', self.plotter.ax._aspect)
 
@@ -586,7 +581,6 @@
         self.assertListEqual([0., 0., 0., 1.],
                              list(line_collection[0].get_colors()[0]))
 
->>>>>>> 9ad4be0f
 
 class TestSinglePlotter2DStacked(unittest.TestCase):
     def setUp(self):
