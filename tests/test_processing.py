--- conflicted
+++ resolved
@@ -717,11 +717,7 @@
 
     def test_extract_slice_with_index_zero(self):
         origdata = self.dataset.data.data
-<<<<<<< HEAD
-        self.processing.parameters['index'] = 0
-=======
         self.processing.parameters['position'] = 0
->>>>>>> 9ad4be0f
         self.dataset.process(self.processing)
         np.testing.assert_allclose(origdata[0, :], self.dataset.data.data)
 
@@ -731,27 +727,11 @@
         self.assertEqual(2, len(self.dataset.data.axes))
 
     def test_extract_slice_removes_correct_axis(self):
-<<<<<<< HEAD
-        self.processing.parameters['index'] = 3
+        self.processing.parameters['position'] = 3
         self.dataset.data.axes[0].quantity = 'foo'
         self.dataset.data.axes[1].quantity = 'bar'
         self.dataset.data.axes[2].quantity = 'intensity'
         self.dataset.process(self.processing)
-        self.assertEqual('bar', self.dataset.data.axes[0].quantity)
-        self.assertEqual('intensity', self.dataset.data.axes[-1].quantity)
-
-    def test_extract_slice_removes_correct_axis_with_axis_one(self):
-        self.processing.parameters['index'] = 3
-        self.processing.parameters['axis'] = 1
-=======
-        self.processing.parameters['position'] = 3
->>>>>>> 9ad4be0f
-        self.dataset.data.axes[0].quantity = 'foo'
-        self.dataset.data.axes[1].quantity = 'bar'
-        self.dataset.data.axes[2].quantity = 'intensity'
-        self.dataset.process(self.processing)
-<<<<<<< HEAD
-=======
         self.assertEqual('bar', self.dataset.data.axes[0].quantity)
         self.assertEqual('intensity', self.dataset.data.axes[-1].quantity)
 
@@ -762,7 +742,6 @@
         self.dataset.data.axes[1].quantity = 'bar'
         self.dataset.data.axes[2].quantity = 'intensity'
         self.dataset.process(self.processing)
->>>>>>> 9ad4be0f
         self.assertEqual('foo', self.dataset.data.axes[0].quantity)
         self.assertEqual('intensity', self.dataset.data.axes[-1].quantity)
 
